import unittest
from validateConstraints import *
from simtk.openmm.app import *
from simtk.openmm import *
from simtk.unit import *
import simtk.openmm.app.element as elem
import simtk.openmm.app.forcefield as forcefield
import math
try:
    from cStringIO import StringIO
except ImportError:
    from io import StringIO
import os
import warnings

class TestForceField(unittest.TestCase):
    """Test the ForceField.createSystem() method."""

    def setUp(self):
        """Set up the tests by loading the input pdb files and force field
        xml files.

        """
        # alanine dipeptide with explicit water
        self.pdb1 = PDBFile('systems/alanine-dipeptide-explicit.pdb')
        self.forcefield1 = ForceField('amber99sb.xml', 'tip3p.xml')
        self.topology1 = self.pdb1.topology
        self.topology1.setUnitCellDimensions(Vec3(2, 2, 2))

        # alanine dipeptide with implicit water
        self.pdb2 = PDBFile('systems/alanine-dipeptide-implicit.pdb')
        self.forcefield2 = ForceField('amber99sb.xml', 'amber99_obc.xml')


    def test_NonbondedMethod(self):
        """Test all five options for the nonbondedMethod parameter."""

        methodMap = {NoCutoff:NonbondedForce.NoCutoff,
                     CutoffNonPeriodic:NonbondedForce.CutoffNonPeriodic,
                     CutoffPeriodic:NonbondedForce.CutoffPeriodic,
                     Ewald:NonbondedForce.Ewald, PME: NonbondedForce.PME}
        for method in methodMap:
            system = self.forcefield1.createSystem(self.pdb1.topology,
                                                  nonbondedMethod=method)
            forces = system.getForces()
            self.assertTrue(any(isinstance(f, NonbondedForce) and
                                f.getNonbondedMethod()==methodMap[method]
                                for f in forces))

    def test_DispersionCorrection(self):
        """Test to make sure the nonbondedCutoff parameter is passed correctly."""

        for useDispersionCorrection in [True, False]:
            system = self.forcefield1.createSystem(self.pdb1.topology,
                                                   nonbondedCutoff=2*nanometer,
                                                   useDispersionCorrection=useDispersionCorrection)

            for force in system.getForces():
                if isinstance(force, NonbondedForce):
                    self.assertEqual(useDispersionCorrection, force.getUseDispersionCorrection())

    def test_Cutoff(self):
        """Test to make sure the nonbondedCutoff parameter is passed correctly."""

        for method in [CutoffNonPeriodic, CutoffPeriodic, Ewald, PME]:
            system = self.forcefield1.createSystem(self.pdb1.topology,
                                                   nonbondedMethod=method,
                                                   nonbondedCutoff=2*nanometer,
                                                   constraints=HBonds)
            cutoff_distance = 0.0*nanometer
            cutoff_check = 2.0*nanometer
            for force in system.getForces():
                if isinstance(force, NonbondedForce):
                    cutoff_distance = force.getCutoffDistance()
            self.assertEqual(cutoff_distance, cutoff_check)

    def test_RemoveCMMotion(self):
        """Test both options (True and False) for the removeCMMotion parameter."""
        for b in [True, False]:
            system = self.forcefield1.createSystem(self.pdb1.topology,removeCMMotion=b)
            forces = system.getForces()
            self.assertEqual(any(isinstance(f, CMMotionRemover) for f in forces), b)

    def test_RigidWaterAndConstraints(self):
        """Test all eight options for the constraints and rigidWater parameters."""

        topology = self.pdb1.topology
        for constraints_value in [None, HBonds, AllBonds, HAngles]:
            for rigidWater_value in [True, False]:
                system = self.forcefield1.createSystem(topology,
                                                       constraints=constraints_value,
                                                       rigidWater=rigidWater_value)
                validateConstraints(self, topology, system,
                                    constraints_value, rigidWater_value)

    def test_ImplicitSolvent(self):
        """Test the four types of implicit solvents using the implicitSolvent
        parameter.

        """

        topology = self.pdb2.topology
        system = self.forcefield2.createSystem(topology)
        forces = system.getForces()
        self.assertTrue(any(isinstance(f, GBSAOBCForce) for f in forces))

    def test_ImplicitSolventParameters(self):
        """Test that solventDielectric and soluteDielectric are passed correctly
        for the different types of implicit solvent.

        """

        topology = self.pdb2.topology
        system = self.forcefield2.createSystem(topology, solventDielectric=50.0,
                                               soluteDielectric=0.9)
        found_matching_solvent_dielectric=False
        found_matching_solute_dielectric=False
        for force in system.getForces():
            if isinstance(force, GBSAOBCForce):
                if force.getSolventDielectric() == 50.0:
                    found_matching_solvent_dielectric = True
                if force.getSoluteDielectric() == 0.9:
                    found_matching_solute_dielectric = True
            if isinstance(force, NonbondedForce):
                self.assertEqual(force.getReactionFieldDielectric(), 1.0)
        self.assertTrue(found_matching_solvent_dielectric and
                        found_matching_solute_dielectric)

    def test_HydrogenMass(self):
        """Test that altering the mass of hydrogens works correctly."""

        topology = self.pdb1.topology
        hydrogenMass = 4*amu
        system1 = self.forcefield1.createSystem(topology)
        system2 = self.forcefield1.createSystem(topology, hydrogenMass=hydrogenMass)
        for atom in topology.atoms():
            if atom.element == elem.hydrogen:
                self.assertNotEqual(hydrogenMass, system1.getParticleMass(atom.index))
                self.assertEqual(hydrogenMass, system2.getParticleMass(atom.index))
        totalMass1 = sum([system1.getParticleMass(i) for i in range(system1.getNumParticles())]).value_in_unit(amu)
        totalMass2 = sum([system2.getParticleMass(i) for i in range(system2.getNumParticles())]).value_in_unit(amu)
        self.assertAlmostEqual(totalMass1, totalMass2)

    def test_Forces(self):
        """Compute forces and compare them to ones generated with a previous version of OpenMM to ensure they haven't changed."""

        pdb = PDBFile('systems/lysozyme-implicit.pdb')
        system = self.forcefield2.createSystem(pdb.topology)
        integrator = VerletIntegrator(0.001)
        context = Context(system, integrator)
        context.setPositions(pdb.positions)
        state1 = context.getState(getForces=True)
        with open('systems/lysozyme-implicit-forces.xml') as input:
            state2 = XmlSerializer.deserialize(input.read())
        numDifferences = 0
        for f1, f2, in zip(state1.getForces().value_in_unit(kilojoules_per_mole/nanometer), state2.getForces().value_in_unit(kilojoules_per_mole/nanometer)):
            diff = norm(f1-f2)
            if diff > 0.1 and diff/norm(f1) > 1e-3:
                numDifferences += 1
        self.assertTrue(numDifferences < system.getNumParticles()/20) # Tolerate occasional differences from numerical error

    def test_ProgrammaticForceField(self):
        """Test building a ForceField programmatically."""

        # Build the ForceField for TIP3P programmatically.
        ff = ForceField()
        ff.registerAtomType({'name':'tip3p-O', 'class':'OW', 'mass':15.99943*daltons, 'element':elem.oxygen})
        ff.registerAtomType({'name':'tip3p-H', 'class':'HW', 'mass':1.007947*daltons, 'element':elem.hydrogen})
        residue = ForceField._TemplateData('HOH')
        residue.atoms.append(ForceField._TemplateAtomData('O', 'tip3p-O', elem.oxygen))
        residue.atoms.append(ForceField._TemplateAtomData('H1', 'tip3p-H', elem.hydrogen))
        residue.atoms.append(ForceField._TemplateAtomData('H2', 'tip3p-H', elem.hydrogen))
        residue.addBond(0, 1)
        residue.addBond(0, 2)
        ff.registerResidueTemplate(residue)
        bonds = forcefield.HarmonicBondGenerator(ff)
        bonds.registerBond({'class1':'OW', 'class2':'HW', 'length':0.09572*nanometers, 'k':462750.4*kilojoules_per_mole/nanometer})
        ff.registerGenerator(bonds)
        angles = forcefield.HarmonicAngleGenerator(ff)
        angles.registerAngle({'class1':'HW', 'class2':'OW', 'class3':'HW', 'angle':1.82421813418*radians, 'k':836.8*kilojoules_per_mole/radian})
        ff.registerGenerator(angles)
        nonbonded = forcefield.NonbondedGenerator(ff, 0.833333, 0.5)
        nonbonded.registerAtom({'type':'tip3p-O', 'charge':-0.834, 'sigma':0.31507524065751241*nanometers, 'epsilon':0.635968*kilojoules_per_mole})
        nonbonded.registerAtom({'type':'tip3p-H', 'charge':0.417, 'sigma':1*nanometers, 'epsilon':0*kilojoules_per_mole})
        ff.registerGenerator(nonbonded)

        # Build a water box.
        modeller = Modeller(Topology(), [])
        modeller.addSolvent(ff, boxSize=Vec3(3, 3, 3)*nanometers)

        # Create a system using the programmatic force field as well as one from an XML file.
        system1 = ff.createSystem(modeller.topology)
        ff2 = ForceField('tip3p.xml')
        system2 = ff2.createSystem(modeller.topology)
        self.assertEqual(XmlSerializer.serialize(system1), XmlSerializer.serialize(system2))

    def test_PeriodicBoxVectors(self):
        """Test setting the periodic box vectors."""

        vectors = (Vec3(5, 0, 0), Vec3(-1.5, 4.5, 0), Vec3(0.4, 0.8, 7.5))*nanometers
        self.pdb1.topology.setPeriodicBoxVectors(vectors)
        self.assertEqual(Vec3(5, 4.5, 7.5)*nanometers, self.pdb1.topology.getUnitCellDimensions())
        system = self.forcefield1.createSystem(self.pdb1.topology)
        for i in range(3):
            self.assertEqual(vectors[i], self.pdb1.topology.getPeriodicBoxVectors()[i])
            self.assertEqual(vectors[i], system.getDefaultPeriodicBoxVectors()[i])

    def test_ResidueAttributes(self):
        """Test a ForceField that gets per-particle parameters from residue attributes."""

        xml = """
<ForceField>
 <AtomTypes>
  <Type name="tip3p-O" class="OW" element="O" mass="15.99943"/>
  <Type name="tip3p-H" class="HW" element="H" mass="1.007947"/>
 </AtomTypes>
 <Residues>
  <Residue name="HOH">
   <Atom name="O" type="tip3p-O" charge="-0.834"/>
   <Atom name="H1" type="tip3p-H" charge="0.417"/>
   <Atom name="H2" type="tip3p-H" charge="0.417"/>
   <Bond from="0" to="1"/>
   <Bond from="0" to="2"/>
  </Residue>
 </Residues>
 <NonbondedForce coulomb14scale="0.833333" lj14scale="0.5">
  <UseAttributeFromResidue name="charge"/>
  <Atom type="tip3p-O" sigma="0.315" epsilon="0.635"/>
  <Atom type="tip3p-H" sigma="1" epsilon="0"/>
 </NonbondedForce>
</ForceField>"""
        ff = ForceField(StringIO(xml))

        # Build a water box.
        modeller = Modeller(Topology(), [])
        modeller.addSolvent(ff, boxSize=Vec3(3, 3, 3)*nanometers)

        # Create a system and make sure all nonbonded parameters are correct.
        system = ff.createSystem(modeller.topology)
        nonbonded = [f for f in system.getForces() if isinstance(f, NonbondedForce)][0]
        atoms = list(modeller.topology.atoms())
        for i in range(len(atoms)):
            params = nonbonded.getParticleParameters(i)
            if atoms[i].element == elem.oxygen:
                self.assertEqual(params[0], -0.834*elementary_charge)
                self.assertEqual(params[1], 0.315*nanometers)
                self.assertEqual(params[2], 0.635*kilojoule_per_mole)
            else:
                self.assertEqual(params[0], 0.417*elementary_charge)
                self.assertEqual(params[1], 1.0*nanometers)
                self.assertEqual(params[2], 0.0*kilojoule_per_mole)

    def test_residueTemplateGenerator(self):
        """Test the ability to add residue template generators to parameterize unmatched residues."""
        def simpleTemplateGenerator(forcefield, residue):
            """\
            Simple residue template generator.
            This implementation uses the programmatic API to define residue templates.

            NOTE: We presume we have already loaded the force definitions into ForceField.
            """
            # Generate a unique prefix name for generating parameters.
            from uuid import uuid4
            template_name = uuid4()
            # Create residue template.
            from simtk.openmm.app.forcefield import _createResidueTemplate
            template = _createResidueTemplate(residue) # use helper function
            template.name = template_name # replace template name
            for (template_atom, residue_atom) in zip(template.atoms, residue.atoms()):
                template_atom.type = 'XXX' # replace atom type
            # Register the template.
            forcefield.registerResidueTemplate(template)

            # Signal that we have successfully parameterized the residue.
            return True

        # Define forcefield parameters used by simpleTemplateGenerator.
        # NOTE: This parameter definition file will currently only work for residues that either have
        # no external bonds or external bonds to other residues parameterized by the simpleTemplateGenerator.
        simple_ffxml_contents = """
<ForceField>
 <AtomTypes>
  <Type name="XXX" class="XXX" element="C" mass="12.0"/>
 </AtomTypes>
 <HarmonicBondForce>
  <Bond type1="XXX" type2="XXX" length="0.1409" k="392459.2"/>
 </HarmonicBondForce>
 <HarmonicAngleForce>
  <Angle type1="XXX" type2="XXX" type3="XXX" angle="2.09439510239" k="527.184"/>
 </HarmonicAngleForce>
 <NonbondedForce coulomb14scale="0.833333" lj14scale="0.5">
  <Atom type="XXX" charge="0.000" sigma="0.315" epsilon="0.635"/>
 </NonbondedForce>
</ForceField>"""

        #
        # Test where we generate parameters for only a ligand.
        #

        # Load the PDB file.
        pdb = PDBFile(os.path.join('systems', 'T4-lysozyme-L99A-p-xylene-implicit.pdb'))
        # Create a ForceField object.
        forcefield = ForceField('amber99sb.xml', 'tip3p.xml', StringIO(simple_ffxml_contents))
        # Add the residue template generator.
        forcefield.registerTemplateGenerator(simpleTemplateGenerator)
        # Parameterize system.
        system = forcefield.createSystem(pdb.topology, nonbondedMethod=NoCutoff)
        # TODO: Test energies are finite?

        #
        # Test for a few systems where we generate all parameters.
        #

        tests = [
            { 'pdb_filename' : 'alanine-dipeptide-implicit.pdb', 'nonbondedMethod' : NoCutoff },
            { 'pdb_filename' : 'lysozyme-implicit.pdb', 'nonbondedMethod' : NoCutoff },
            { 'pdb_filename' : 'alanine-dipeptide-explicit.pdb', 'nonbondedMethod' : CutoffPeriodic },
            ]

        # Test all systems with separate ForceField objects.
        for test in tests:
            # Load the PDB file.
            pdb = PDBFile(os.path.join('systems', test['pdb_filename']))
            # Create a ForceField object.
            forcefield = ForceField(StringIO(simple_ffxml_contents))
            # Add the residue template generator.
            forcefield.registerTemplateGenerator(simpleTemplateGenerator)
            # Parameterize system.
            system = forcefield.createSystem(pdb.topology, nonbondedMethod=test['nonbondedMethod'])
            # TODO: Test energies are finite?

        # Now test all systems with a single ForceField object.
        # Create a ForceField object.
        forcefield = ForceField(StringIO(simple_ffxml_contents))
        # Add the residue template generator.
        forcefield.registerTemplateGenerator(simpleTemplateGenerator)
        for test in tests:
            # Load the PDB file.
            pdb = PDBFile(os.path.join('systems', test['pdb_filename']))
            # Parameterize system.
            system = forcefield.createSystem(pdb.topology, nonbondedMethod=test['nonbondedMethod'])
            # TODO: Test energies are finite?

    def test_getUnmatchedResidues(self):
        """Test retrieval of list of residues for which no templates are available."""

        # Load the PDB file.
        pdb = PDBFile(os.path.join('systems', 'T4-lysozyme-L99A-p-xylene-implicit.pdb'))
        # Create a ForceField object.
        forcefield = ForceField('amber99sb.xml', 'tip3p.xml')
        # Get list of unmatched residues.
        unmatched_residues = forcefield.getUnmatchedResidues(pdb.topology)
        # Check results.
        self.assertEqual(len(unmatched_residues), 1)
        self.assertEqual(unmatched_residues[0].name, 'TMP')
        self.assertEqual(unmatched_residues[0].id, '163')

        # Load the PDB file.
        pdb = PDBFile(os.path.join('systems', 'ala_ala_ala.pdb'))
        # Create a ForceField object.
        forcefield = ForceField('tip3p.xml')
        # Get list of unmatched residues.
        unmatched_residues = forcefield.getUnmatchedResidues(pdb.topology)
        # Check results.
        self.assertEqual(len(unmatched_residues), 3)
        self.assertEqual(unmatched_residues[0].name, 'ALA')
        self.assertEqual(unmatched_residues[0].chain.id, 'X')
        self.assertEqual(unmatched_residues[0].id, '1')

    def test_ggenerateTemplatesForUnmatchedResidues(self):
        """Test generation of blank forcefield residue templates for unmatched residues."""
        #
        # Test where we generate parameters for only a ligand.
        #

        # Load the PDB file.
        pdb = PDBFile(os.path.join('systems', 'nacl-water.pdb'))
        # Create a ForceField object.
        forcefield = ForceField('tip3p.xml')
        # Get list of unmatched residues.
        unmatched_residues = forcefield.getUnmatchedResidues(pdb.topology)
        [templates, residues] = forcefield.generateTemplatesForUnmatchedResidues(pdb.topology)
        # Check results.
        self.assertEqual(len(unmatched_residues), 24)
        self.assertEqual(len(residues), 2)
        self.assertEqual(len(templates), 2)
        unique_names = set([ residue.name for residue in residues ])
        self.assertTrue('HOH' not in unique_names)
        self.assertTrue('NA' in unique_names)
        self.assertTrue('CL' in unique_names)
        template_names = set([ template.name for template in templates ])
        self.assertTrue('HOH' not in template_names)
        self.assertTrue('NA' in template_names)
        self.assertTrue('CL' in template_names)

        # Define forcefield parameters using returned templates.
        # NOTE: This parameter definition file will currently only work for residues that either have
        # no external bonds or external bonds to other residues parameterized by the simpleTemplateGenerator.
        simple_ffxml_contents = """
<ForceField>
 <AtomTypes>
  <Type name="XXX" class="XXX" element="C" mass="12.0"/>
 </AtomTypes>
 <HarmonicBondForce>
  <Bond type1="XXX" type2="XXX" length="0.1409" k="392459.2"/>
 </HarmonicBondForce>
 <HarmonicAngleForce>
  <Angle type1="XXX" type2="XXX" type3="XXX" angle="2.09439510239" k="527.184"/>
 </HarmonicAngleForce>
 <NonbondedForce coulomb14scale="0.833333" lj14scale="0.5">
  <Atom type="XXX" charge="0.000" sigma="0.315" epsilon="0.635"/>
 </NonbondedForce>
</ForceField>"""

        #
        # Test the pre-geenration of missing residue template for a ligand.
        #

        # Load the PDB file.
        pdb = PDBFile(os.path.join('systems', 'T4-lysozyme-L99A-p-xylene-implicit.pdb'))
        # Create a ForceField object.
        forcefield = ForceField('amber99sb.xml', 'tip3p.xml', StringIO(simple_ffxml_contents))
        # Get list of unique unmatched residues.
        [templates, residues] = forcefield.generateTemplatesForUnmatchedResidues(pdb.topology)
        # Add residue templates to forcefield.
        for template in templates:
            # Replace atom types.
            for atom in template.atoms:
                atom.type = 'XXX'
            # Register the template.
            forcefield.registerResidueTemplate(template)
        # Parameterize system.
        system = forcefield.createSystem(pdb.topology, nonbondedMethod=NoCutoff)
        # TODO: Test energies are finite?

    def test_getMatchingTemplates(self):
        """Test retrieval of list of templates that match residues in a topology."""

        # Load the PDB file.
        pdb = PDBFile(os.path.join('systems', 'ala_ala_ala.pdb'))
        # Create a ForceField object.
        forcefield = ForceField('amber99sb.xml')
        # Get list of matching residue templates.
        templates = forcefield.getMatchingTemplates(pdb.topology)
        # Check results.
        residues = [ residue for residue in pdb.topology.residues() ]
        self.assertEqual(len(templates), len(residues))
        self.assertEqual(templates[0].name, 'NALA')
        self.assertEqual(templates[1].name, 'ALA')
        self.assertEqual(templates[2].name, 'CALA')

    def test_Wildcard(self):
        """Test that PeriodicTorsionForces using wildcard ('') for atom types / classes in the ffxml are correctly registered"""

        # Use wildcards in types
        xml = """
<ForceField>
 <AtomTypes>
  <Type name="C" class="C" element="C" mass="12.010000"/>
  <Type name="O" class="O" element="O" mass="16.000000"/>
 </AtomTypes>
 <PeriodicTorsionForce>
  <Proper type1="" type2="C" type3="C" type4="" periodicity1="2" phase1="3.141593" k1="15.167000"/>
  <Improper type1="C" type2="" type3="" type4="O" periodicity1="2" phase1="3.141593" k1="43.932000"/>
 </PeriodicTorsionForce>
</ForceField>"""

        ff = ForceField(StringIO(xml))

        self.assertEqual(len(ff._forces[0].proper), 1)
        self.assertEqual(len(ff._forces[0].improper), 1)

       # Use wildcards in classes
        xml = """
<ForceField>
 <AtomTypes>
  <Type name="C" class="C" element="C" mass="12.010000"/>
  <Type name="O" class="O" element="O" mass="16.000000"/>
 </AtomTypes>
 <PeriodicTorsionForce>
  <Proper class1="" class2="C" class3="C" class4="" periodicity1="2" phase1="3.141593" k1="15.167000"/>
  <Improper class1="C" class2="" class3="" class4="O" periodicity1="2" phase1="3.141593" k1="43.932000"/>
 </PeriodicTorsionForce>
</ForceField>"""

        ff = ForceField(StringIO(xml))

        self.assertEqual(len(ff._forces[0].proper), 1)
        self.assertEqual(len(ff._forces[0].improper), 1)

    def test_ScalingFactorCombining(self):
        """ Tests that FFs can be combined if their scaling factors are very close """
        forcefield = ForceField('amber99sb.xml', os.path.join('systems', 'test_amber_ff.xml'))
        # This would raise an exception if it didn't work

    def test_MultipleFilesandForceTags(self):
        """Test that the order of listing of multiple ffxmls does not matter.
           Tests that one generator per force type is created and that the ffxml
           defining atom types does not have to be listed first"""

        ffxml = """<ForceField>
 <Residues>
  <Residue name="ACE-Test">
   <Atom name="HH31" type="710"/>
   <Atom name="CH3" type="711"/>
   <Atom name="HH32" type="710"/>
   <Atom name="HH33" type="710"/>
   <Atom name="C" type="712"/>
   <Atom name="O" type="713"/>
   <Bond from="0" to="1"/>
   <Bond from="1" to="2"/>
   <Bond from="1" to="3"/>
   <Bond from="1" to="4"/>
   <Bond from="4" to="5"/>
   <ExternalBond from="4"/>
  </Residue>
 </Residues>
 <PeriodicTorsionForce>
  <Proper class1="C" class2="C" class3="C" class4="C" periodicity1="2" phase1="3.14159265359" k1="10.46"/>
  <Improper class1="C" class2="C" class3="C" class4="C" periodicity1="2" phase1="3.14159265359" k1="43.932"/>
 </PeriodicTorsionForce>
</ForceField>"""

        ff1 = ForceField(StringIO(ffxml), 'amber99sbildn.xml')
        ff2 = ForceField('amber99sbildn.xml', StringIO(ffxml))

        self.assertEqual(len(ff1._forces), 4)
        self.assertEqual(len(ff2._forces), 4)

        pertorsion1 = ff1._forces[0]
        pertorsion2 = ff2._forces[2]

        self.assertEqual(len(pertorsion1.proper), 110)
        self.assertEqual(len(pertorsion1.improper), 42)
        self.assertEqual(len(pertorsion2.proper), 110)
        self.assertEqual(len(pertorsion2.improper), 42)

    def test_ResidueTemplateUserChoice(self):
        """Test createSystem does not allow multiple matching templates, unless
           user has specified which template to use via residueTemplates arg"""
        ffxml = """<ForceField>
 <AtomTypes>
  <Type name="Fe2+" class="Fe2+" element="Fe" mass="55.85"/>
  <Type name="Fe3+" class="Fe3+" element="Fe" mass="55.85"/>
 </AtomTypes>
 <Residues>
  <Residue name="FE2">
   <Atom name="FE2" type="Fe2+" charge="2.0"/>
  </Residue>
  <Residue name="FE">
   <Atom name="FE" type="Fe3+" charge="3.0"/>
  </Residue>
 </Residues>
 <NonbondedForce coulomb14scale="0.833333333333" lj14scale="0.5">
  <UseAttributeFromResidue name="charge"/>
  <Atom type="Fe2+" sigma="0.227535532613" epsilon="0.0150312292"/>
  <Atom type="Fe3+" sigma="0.192790482606" epsilon="0.00046095128"/>
 </NonbondedForce>
</ForceField>"""

        pdb_string = "ATOM      1 FE    FE A   1      20.956  27.448 -29.067  1.00  0.00          Fe"
        ff = ForceField(StringIO(ffxml))
        pdb = PDBFile(StringIO(pdb_string))

        self.assertRaises(Exception, lambda: ff.createSystem(pdb.topology))
        sys = ff.createSystem(pdb.topology, residueTemplates={list(pdb.topology.residues())[0] : 'FE2'})
        # confirm charge
        self.assertEqual(sys.getForce(0).getParticleParameters(0)[0]._value, 2.0)
        sys = ff.createSystem(pdb.topology, residueTemplates={list(pdb.topology.residues())[0] : 'FE'})
        # confirm charge
        self.assertEqual(sys.getForce(0).getParticleParameters(0)[0]._value, 3.0)

    def test_ResidueOverloading(self):
        """Test residue overloading via overload tag in the XML"""

        ffxml1 = """<ForceField>
 <AtomTypes>
  <Type name="Fe2+_tip3p_HFE" class="Fe2+_tip3p_HFE" element="Fe" mass="55.85"/>
 </AtomTypes>
 <Residues>
  <Residue name="FE2">
   <Atom name="FE2" type="Fe2+_tip3p_HFE" charge="2.0"/>
  </Residue>
 </Residues>
 <NonbondedForce coulomb14scale="0.833333333333" lj14scale="0.5">
  <UseAttributeFromResidue name="charge"/>
  <Atom type="Fe2+_tip3p_HFE" sigma="0.227535532613" epsilon="0.0150312292"/>
 </NonbondedForce>
</ForceField>"""

        ffxml2 = """<ForceField>
 <AtomTypes>
  <Type name="Fe2+_tip3p_standard" class="Fe2+_tip3p_standard" element="Fe" mass="55.85"/>
 </AtomTypes>
 <Residues>
  <Residue name="FE2">
   <Atom name="FE2" type="Fe2+_tip3p_standard" charge="2.0"/>
  </Residue>
 </Residues>
 <NonbondedForce coulomb14scale="0.833333333333" lj14scale="0.5">
  <UseAttributeFromResidue name="charge"/>
  <Atom type="Fe2+_tip3p_standard" sigma="0.241077193129" epsilon="0.03940482832"/>
 </NonbondedForce>
</ForceField>"""

        ffxml3 = """<ForceField>
 <AtomTypes>
  <Type name="Fe2+_tip3p_standard" class="Fe2+_tip3p_standard" element="Fe" mass="55.85"/>
 </AtomTypes>
 <Residues>
  <Residue name="FE2" overload="1">
   <Atom name="FE2" type="Fe2+_tip3p_standard" charge="2.0"/>
  </Residue>
 </Residues>
 <NonbondedForce coulomb14scale="0.833333333333" lj14scale="0.5">
  <UseAttributeFromResidue name="charge"/>
  <Atom type="Fe2+_tip3p_standard" sigma="0.241077193129" epsilon="0.03940482832"/>
 </NonbondedForce>
</ForceField>"""

        pdb_string = "ATOM      1 FE    FE A   1      20.956  27.448 -29.067  1.00  0.00          Fe"
        pdb = PDBFile(StringIO(pdb_string))

        self.assertRaises(Exception, lambda: ForceField(StringIO(ffxml1), StringIO(ffxml2)))
        ff = ForceField(StringIO(ffxml1), StringIO(ffxml3))
        self.assertEqual(ff._templates['FE2'].atoms[0].type, 'Fe2+_tip3p_standard')
        ff.createSystem(pdb.topology)

class AmoebaTestForceField(unittest.TestCase):
    """Test the ForceField.createSystem() method with the AMOEBA forcefield."""

    def setUp(self):
        """Set up the tests by loading the input pdb files and force field
        xml files.

        """

        self.pdb1 = PDBFile('systems/amoeba-ion-in-water.pdb')
        self.forcefield1 = ForceField('amoeba2013.xml')
        self.topology1 = self.pdb1.topology


    def test_NonbondedMethod(self):
        """Test all five options for the nonbondedMethod parameter."""

        methodMap = {NoCutoff:AmoebaMultipoleForce.NoCutoff,
                     PME:AmoebaMultipoleForce.PME}

        for method in methodMap:
            system = self.forcefield1.createSystem(self.pdb1.topology,
                                                  nonbondedMethod=method)
            forces = system.getForces()
            self.assertTrue(any(isinstance(f, AmoebaMultipoleForce) and
                                f.getNonbondedMethod()==methodMap[method]
                                for f in forces))
    def test_Cutoff(self):
        """Test to make sure the nonbondedCutoff parameter is passed correctly."""

        cutoff_distance = 0.7*nanometer
        for method in [NoCutoff, PME]:
            system = self.forcefield1.createSystem(self.pdb1.topology,
                                                   nonbondedMethod=method,
                                                   nonbondedCutoff=cutoff_distance,
                                                   constraints=None)

            for force in system.getForces():
                if isinstance(force, AmoebaVdwForce):
                    self.assertEqual(force.getCutoff(), cutoff_distance)
                if isinstance(force, AmoebaMultipoleForce):
                    self.assertEqual(force.getCutoffDistance(), cutoff_distance)

    def test_DispersionCorrection(self):
        """Test to make sure the nonbondedCutoff parameter is passed correctly."""

        for useDispersionCorrection in [True, False]:
            system = self.forcefield1.createSystem(self.pdb1.topology,
                                                   nonbondedMethod=PME,
                                                   useDispersionCorrection=useDispersionCorrection)

            for force in system.getForces():
                if isinstance(force, AmoebaVdwForce):
                    self.assertEqual(useDispersionCorrection, force.getUseDispersionCorrection())

    def test_RigidWater(self):
        """Test that AMOEBA creates rigid water with the correct geometry."""

        system = self.forcefield1.createSystem(self.pdb1.topology, rigidWater=True)
        constraints = dict()
        for i in range(system.getNumConstraints()):
            p1,p2,dist = system.getConstraintParameters(i)
            if p1 < 3:
                constraints[(min(p1,p2), max(p1,p2))] = dist.value_in_unit(nanometers)
        hoDist = 0.09572
        hohAngle = 108.50*math.pi/180.0
        hohDist = math.sqrt(2*hoDist**2 - 2*hoDist**2*math.cos(hohAngle))
        self.assertAlmostEqual(constraints[(0,1)], hoDist)
        self.assertAlmostEqual(constraints[(0,2)], hoDist)
        self.assertAlmostEqual(constraints[(1,2)], hohDist)

    def test_Forces(self):
        """Compute forces and compare them to ones generated with a previous version of OpenMM to ensure they haven't changed."""

        pdb = PDBFile('systems/alanine-dipeptide-implicit.pdb')
        forcefield = ForceField('amoeba2013.xml', 'amoeba2013_gk.xml')
        system = forcefield.createSystem(pdb.topology, polarization='direct')
        integrator = VerletIntegrator(0.001)
        context = Context(system, integrator)
        context.setPositions(pdb.positions)
        state1 = context.getState(getForces=True)
        with open('systems/alanine-dipeptide-amoeba-forces.xml') as input:
            state2 = XmlSerializer.deserialize(input.read())
        for f1, f2, in zip(state1.getForces().value_in_unit(kilojoules_per_mole/nanometer), state2.getForces().value_in_unit(kilojoules_per_mole/nanometer)):
            diff = norm(f1-f2)
            self.assertTrue(diff < 0.1 or diff/norm(f1) < 1e-3)

<<<<<<< HEAD
    def test_LennardJones_generator(self):
        """ Test the LennardJones generator"""
        warnings.filterwarnings('ignore', category=CharmmPSFWarning)
        psf = CharmmPsfFile('systems/methanol_ions.psf')
        pdb = PDBFile('systems/methanol_ions.pdb')
        params = CharmmParameterSet('systems/top_all36_cgenff.rtf',
                                    'systems/par_all36_cgenff.prm',
                                    'systems/toppar_water_ions.str'
                                    )

        # Box dimensions (found from bounding box)
        psf.setBox(12.009*angstroms,   12.338*angstroms,   11.510*angstroms)

        # Turn off charges so we only test the Lennard-Jones energies
        for a in psf.atom_list:
            a.charge = 0.0

        # Now compute the full energy
        plat = Platform.getPlatformByName('Reference')
        system = psf.createSystem(params, nonbondedMethod=PME,
                                  nonbondedCutoff=5*angstroms)

        con = Context(system, VerletIntegrator(2*femtoseconds), plat)
        con.setPositions(pdb.positions)

        # Now set up stystem from ffxml. Setting chareges to 0 so we only test the Lennard-Jones energies
        xml = """
<ForceField>
 <AtomTypes>
  <Type name="CG331" class="CG331" element="C" mass="12.011"/>
  <Type name="OG311" class="OG311" element="O" mass="15.9994"/>
  <Type name="HGP1" class="HGP1" element="H" mass="1.008"/>
  <Type name="HGA3" class="HGA3" element="H" mass="1.008"/>
  <Type name="SOD" class="SOD" element="Na" mass="22.98977"/>
  <Type name="CLA" class="CLA" element="Cl" mass="35.45"/>
 </AtomTypes>
 <Residues>
  <Residue name="MEOH">
   <Atom name="CB" type="CG331" charge="0.0"/>
   <Atom name="OG" type="OG311" charge="0.0"/>
   <Atom name="HG1" type="HGP1" charge="0.0"/>
   <Atom name="HB1" type="HGA3" charge="0.0"/>
   <Atom name="HB2" type="HGA3" charge="0.0"/>
   <Atom name="HB3" type="HGA3" charge="0.0"/>
   <Bond atomName1="CB" atomName2="OG"/>
   <Bond atomName1="OG" atomName2="HG1"/>
   <Bond atomName1="CB" atomName2="HB1"/>
   <Bond atomName1="CB" atomName2="HB2"/>
   <Bond atomName1="CB" atomName2="HB3"/>
  </Residue>
  <Residue name="CLA">
   <Atom name="CLA" type="CLA" charge="0.0"/>
  </Residue>
  <Residue name="SOD">
   <Atom name="SOD" type="SOD" charge="0.0"/>
  </Residue>
 </Residues>
 <HarmonicBondForce>
  <Bond type1="CG331" type2="OG311" length="0.142" k="358150.4"/>
  <Bond type1="CG331" type2="HGA3" length="0.1111" k="269449.6"/>
  <Bond type1="OG311" type2="HGP1" length="0.096" k="456056.0"/>
 </HarmonicBondForce>
 <HarmonicAngleForce>
  <Angle type1="HGA3" type2="CG331" type3="HGA3" angle="1.89193690916" k="297.064"/>
  <Angle type1="CG331" type2="OG311" type3="HGP1" angle="1.85004900711" k="481.16"/>
  <Angle type1="OG311" type2="CG331" type3="HGA3" angle="1.9004890225" k="384.0912"/>
 </HarmonicAngleForce>
 <!-- Urey-Bradley terms -->
 <AmoebaUreyBradleyForce>
  <UreyBradley type1="HGA3" type2="CG331" type3="HGA3" d="0.1802" k="2259.36"/>
 </AmoebaUreyBradleyForce>
 <PeriodicTorsionForce>
  <Proper type1="HGA3" type2="CG331" type3="OG311" type4="HGP1" periodicity1="3" phase1="0.0" k1="0.75312"/>
 </PeriodicTorsionForce>
 <NonbondedForce coulomb14scale="1.0" lj14scale="1.0">
  <UseAttributeFromResidue name="charge"/>
  <Atom type="CG331" sigma="1.0" epsilon="0.0"/>
  <Atom type="OG311" sigma="1.0" epsilon="0.0"/>
  <Atom type="HGP1" sigma="1.0" epsilon="0.0"/>
  <Atom type="HGA3" sigma="1.0" epsilon="0.0"/>
  <Atom type="SOD" sigma="1.0" epsilon="0.0"/>
  <Atom type="CLA" sigma="1.0" epsilon="0.0"/>
 </NonbondedForce>
 <LennardJonesForce lj14scale="1.0">
  <Atom type="CG331" sigma="0.365268474438" epsilon="0.326352"/>
  <Atom type="OG311" sigma="0.314487247504" epsilon="0.8037464"/>
  <Atom type="HGP1" sigma="0.0400013524445" epsilon="0.192464"/>
  <Atom type="HGA3" sigma="0.238760856462" epsilon="0.100416"/>
  <Atom type="CLA" sigma="0.404468018036" epsilon="0.6276"/>
  <Atom type="SOD" sigma="0.251367073323" epsilon="0.1962296"/>
  <NBFixPair type1="CLA" type2="SOD" emin="0.350933" rmin="0.3731"/>
 </LennardJonesForce>
</ForceField> """
        ff = ForceField(StringIO(xml))
        system2 = ff.createSystem(pdb.topology, nonbondedMethod=PME,
                                  nonbondedCutoff=5*angstroms)
        con2 = Context(system2, VerletIntegrator(2*femtoseconds), plat)
        con2.setPositions(pdb.positions)

        state = con.getState(getEnergy=True, enforcePeriodicBox=True)
        ene = state.getPotentialEnergy().value_in_unit(kilocalories_per_mole)
        state2 = con2.getState(getEnergy=True, enforcePeriodicBox=True)
        ene2 = state2.getPotentialEnergy().value_in_unit(kilocalories_per_mole)
        self.assertAlmostEqual(ene, ene2)


    def test_Wildcard(self):
        """Test that PeriodicTorsionForces using wildcard ('') for atom types / classes in the ffxml are correctly registered"""

        # Use wildcards in types
        xml = """
<ForceField>
 <AtomTypes>
  <Type name="C" class="C" element="C" mass="12.010000"/>
  <Type name="O" class="O" element="O" mass="16.000000"/>
 </AtomTypes>
 <PeriodicTorsionForce>
  <Proper type1="" type2="C" type3="C" type4="" periodicity1="2" phase1="3.141593" k1="15.167000"/>
  <Improper type1="C" type2="" type3="" type4="O" periodicity1="2" phase1="3.141593" k1="43.932000"/>
 </PeriodicTorsionForce>
</ForceField>"""

        ff = ForceField(StringIO(xml))

        self.assertEqual(len(ff._forces[0].proper), 1)
        self.assertEqual(len(ff._forces[0].improper), 1)

       # Use wildcards in classes
        xml = """
<ForceField>
 <AtomTypes>
  <Type name="C" class="C" element="C" mass="12.010000"/>
  <Type name="O" class="O" element="O" mass="16.000000"/>
 </AtomTypes>
 <PeriodicTorsionForce>
  <Proper class1="" class2="C" class3="C" class4="" periodicity1="2" phase1="3.141593" k1="15.167000"/>
  <Improper class1="C" class2="" class3="" class4="O" periodicity1="2" phase1="3.141593" k1="43.932000"/>
 </PeriodicTorsionForce>
</ForceField>"""

        ff = ForceField(StringIO(xml))

        self.assertEqual(len(ff._forces[0].proper), 1)
        self.assertEqual(len(ff._forces[0].improper), 1)

    def test_ScalingFactorCombining(self):
        """ Tests that FFs can be combined if their scaling factors are very close """
        forcefield = ForceField('amber99sb.xml', os.path.join('systems', 'test_amber_ff.xml'))
        # This would raise an exception if it didn't work

=======
>>>>>>> 32e08b87
if __name__ == '__main__':
    unittest.main()<|MERGE_RESOLUTION|>--- conflicted
+++ resolved
@@ -713,15 +713,12 @@
             diff = norm(f1-f2)
             self.assertTrue(diff < 0.1 or diff/norm(f1) < 1e-3)
 
-<<<<<<< HEAD
     def test_LennardJones_generator(self):
         """ Test the LennardJones generator"""
         warnings.filterwarnings('ignore', category=CharmmPSFWarning)
-        psf = CharmmPsfFile('systems/methanol_ions.psf')
-        pdb = PDBFile('systems/methanol_ions.pdb')
-        params = CharmmParameterSet('systems/top_all36_cgenff.rtf',
-                                    'systems/par_all36_cgenff.prm',
-                                    'systems/toppar_water_ions.str'
+        psf = CharmmPsfFile('systems/ions.psf')
+        pdb = PDBFile('systems/ions.pdb')
+        params = CharmmParameterSet('systems/toppar_water_ions.str'
                                     )
 
         # Box dimensions (found from bounding box)
@@ -743,27 +740,10 @@
         xml = """
 <ForceField>
  <AtomTypes>
-  <Type name="CG331" class="CG331" element="C" mass="12.011"/>
-  <Type name="OG311" class="OG311" element="O" mass="15.9994"/>
-  <Type name="HGP1" class="HGP1" element="H" mass="1.008"/>
-  <Type name="HGA3" class="HGA3" element="H" mass="1.008"/>
   <Type name="SOD" class="SOD" element="Na" mass="22.98977"/>
   <Type name="CLA" class="CLA" element="Cl" mass="35.45"/>
  </AtomTypes>
  <Residues>
-  <Residue name="MEOH">
-   <Atom name="CB" type="CG331" charge="0.0"/>
-   <Atom name="OG" type="OG311" charge="0.0"/>
-   <Atom name="HG1" type="HGP1" charge="0.0"/>
-   <Atom name="HB1" type="HGA3" charge="0.0"/>
-   <Atom name="HB2" type="HGA3" charge="0.0"/>
-   <Atom name="HB3" type="HGA3" charge="0.0"/>
-   <Bond atomName1="CB" atomName2="OG"/>
-   <Bond atomName1="OG" atomName2="HG1"/>
-   <Bond atomName1="CB" atomName2="HB1"/>
-   <Bond atomName1="CB" atomName2="HB2"/>
-   <Bond atomName1="CB" atomName2="HB3"/>
-  </Residue>
   <Residue name="CLA">
    <Atom name="CLA" type="CLA" charge="0.0"/>
   </Residue>
@@ -771,37 +751,12 @@
    <Atom name="SOD" type="SOD" charge="0.0"/>
   </Residue>
  </Residues>
- <HarmonicBondForce>
-  <Bond type1="CG331" type2="OG311" length="0.142" k="358150.4"/>
-  <Bond type1="CG331" type2="HGA3" length="0.1111" k="269449.6"/>
-  <Bond type1="OG311" type2="HGP1" length="0.096" k="456056.0"/>
- </HarmonicBondForce>
- <HarmonicAngleForce>
-  <Angle type1="HGA3" type2="CG331" type3="HGA3" angle="1.89193690916" k="297.064"/>
-  <Angle type1="CG331" type2="OG311" type3="HGP1" angle="1.85004900711" k="481.16"/>
-  <Angle type1="OG311" type2="CG331" type3="HGA3" angle="1.9004890225" k="384.0912"/>
- </HarmonicAngleForce>
- <!-- Urey-Bradley terms -->
- <AmoebaUreyBradleyForce>
-  <UreyBradley type1="HGA3" type2="CG331" type3="HGA3" d="0.1802" k="2259.36"/>
- </AmoebaUreyBradleyForce>
- <PeriodicTorsionForce>
-  <Proper type1="HGA3" type2="CG331" type3="OG311" type4="HGP1" periodicity1="3" phase1="0.0" k1="0.75312"/>
- </PeriodicTorsionForce>
  <NonbondedForce coulomb14scale="1.0" lj14scale="1.0">
   <UseAttributeFromResidue name="charge"/>
-  <Atom type="CG331" sigma="1.0" epsilon="0.0"/>
-  <Atom type="OG311" sigma="1.0" epsilon="0.0"/>
-  <Atom type="HGP1" sigma="1.0" epsilon="0.0"/>
-  <Atom type="HGA3" sigma="1.0" epsilon="0.0"/>
   <Atom type="SOD" sigma="1.0" epsilon="0.0"/>
   <Atom type="CLA" sigma="1.0" epsilon="0.0"/>
  </NonbondedForce>
  <LennardJonesForce lj14scale="1.0">
-  <Atom type="CG331" sigma="0.365268474438" epsilon="0.326352"/>
-  <Atom type="OG311" sigma="0.314487247504" epsilon="0.8037464"/>
-  <Atom type="HGP1" sigma="0.0400013524445" epsilon="0.192464"/>
-  <Atom type="HGA3" sigma="0.238760856462" epsilon="0.100416"/>
   <Atom type="CLA" sigma="0.404468018036" epsilon="0.6276"/>
   <Atom type="SOD" sigma="0.251367073323" epsilon="0.1962296"/>
   <NBFixPair type1="CLA" type2="SOD" emin="0.350933" rmin="0.3731"/>
@@ -819,52 +774,5 @@
         ene2 = state2.getPotentialEnergy().value_in_unit(kilocalories_per_mole)
         self.assertAlmostEqual(ene, ene2)
 
-
-    def test_Wildcard(self):
-        """Test that PeriodicTorsionForces using wildcard ('') for atom types / classes in the ffxml are correctly registered"""
-
-        # Use wildcards in types
-        xml = """
-<ForceField>
- <AtomTypes>
-  <Type name="C" class="C" element="C" mass="12.010000"/>
-  <Type name="O" class="O" element="O" mass="16.000000"/>
- </AtomTypes>
- <PeriodicTorsionForce>
-  <Proper type1="" type2="C" type3="C" type4="" periodicity1="2" phase1="3.141593" k1="15.167000"/>
-  <Improper type1="C" type2="" type3="" type4="O" periodicity1="2" phase1="3.141593" k1="43.932000"/>
- </PeriodicTorsionForce>
-</ForceField>"""
-
-        ff = ForceField(StringIO(xml))
-
-        self.assertEqual(len(ff._forces[0].proper), 1)
-        self.assertEqual(len(ff._forces[0].improper), 1)
-
-       # Use wildcards in classes
-        xml = """
-<ForceField>
- <AtomTypes>
-  <Type name="C" class="C" element="C" mass="12.010000"/>
-  <Type name="O" class="O" element="O" mass="16.000000"/>
- </AtomTypes>
- <PeriodicTorsionForce>
-  <Proper class1="" class2="C" class3="C" class4="" periodicity1="2" phase1="3.141593" k1="15.167000"/>
-  <Improper class1="C" class2="" class3="" class4="O" periodicity1="2" phase1="3.141593" k1="43.932000"/>
- </PeriodicTorsionForce>
-</ForceField>"""
-
-        ff = ForceField(StringIO(xml))
-
-        self.assertEqual(len(ff._forces[0].proper), 1)
-        self.assertEqual(len(ff._forces[0].improper), 1)
-
-    def test_ScalingFactorCombining(self):
-        """ Tests that FFs can be combined if their scaling factors are very close """
-        forcefield = ForceField('amber99sb.xml', os.path.join('systems', 'test_amber_ff.xml'))
-        # This would raise an exception if it didn't work
-
-=======
->>>>>>> 32e08b87
 if __name__ == '__main__':
     unittest.main()