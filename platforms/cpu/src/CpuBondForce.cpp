/* -------------------------------------------------------------------------- *
 *                                   OpenMM                                   *
 * -------------------------------------------------------------------------- *
 * This is part of the OpenMM molecular simulation toolkit originating from   *
 * Simbios, the NIH National Center for Physics-Based Simulation of           *
 * Biological Structures at Stanford, funded under the NIH Roadmap for        *
 * Medical Research, grant U54 GM072970. See https://simtk.org.               *
 *                                                                            *
 * Portions copyright (c) 2014-2017 Stanford University and the Authors.      *
 * Authors: Peter Eastman                                                     *
 * Contributors:                                                              *
 *                                                                            *
 * Permission is hereby granted, free of charge, to any person obtaining a    *
 * copy of this software and associated documentation files (the "Software"), *
 * to deal in the Software without restriction, including without limitation  *
 * the rights to use, copy, modify, merge, publish, distribute, sublicense,   *
 * and/or sell copies of the Software, and to permit persons to whom the      *
 * Software is furnished to do so, subject to the following conditions:       *
 *                                                                            *
 * The above copyright notice and this permission notice shall be included in *
 * all copies or substantial portions of the Software.                        *
 *                                                                            *
 * THE SOFTWARE IS PROVIDED "AS IS", WITHOUT WARRANTY OF ANY KIND, EXPRESS OR *
 * IMPLIED, INCLUDING BUT NOT LIMITED TO THE WARRANTIES OF MERCHANTABILITY,   *
 * FITNESS FOR A PARTICULAR PURPOSE AND NONINFRINGEMENT. IN NO EVENT SHALL    *
 * THE AUTHORS, CONTRIBUTORS OR COPYRIGHT HOLDERS BE LIABLE FOR ANY CLAIM,    *
 * DAMAGES OR OTHER LIABILITY, WHETHER IN AN ACTION OF CONTRACT, TORT OR      *
 * OTHERWISE, ARISING FROM, OUT OF OR IN CONNECTION WITH THE SOFTWARE OR THE  *
 * USE OR OTHER DEALINGS IN THE SOFTWARE.                                     *
 * -------------------------------------------------------------------------- */

#include "CpuBondForce.h"
#include "openmm/OpenMMException.h"

using namespace OpenMM;
using namespace std;

<<<<<<< HEAD
class CpuBondForce::ComputeForceTask : public ThreadPool::Task {
public:
    ComputeForceTask(CpuBondForce& owner, vector<Vec3>& atomCoordinates, double** parameters, vector<Vec3>& forces, 
        vector<double>& threadEnergy, double* totalEnergy, ReferenceBondIxn& referenceBondIxn) : owner(owner), atomCoordinates(atomCoordinates),
        parameters(parameters), forces(forces), threadEnergy(threadEnergy), totalEnergy(totalEnergy), referenceBondIxn(referenceBondIxn) {
    }
    void execute(ThreadPool& threads, int threadIndex) {
        double* energy = (totalEnergy == NULL ? NULL : &threadEnergy[threadIndex]);
        owner.threadComputeForce(threads, threadIndex, atomCoordinates, parameters, forces, energy, referenceBondIxn);
    }
    CpuBondForce& owner;
    vector<Vec3>& atomCoordinates;
    double** parameters;
    vector<Vec3>& forces;
    vector<double>& threadEnergy;
    double* totalEnergy;
    ReferenceBondIxn& referenceBondIxn;
};

=======
>>>>>>> b84e22ba
CpuBondForce::CpuBondForce() {
}

void CpuBondForce::initialize(int numAtoms, int numBonds, int numAtomsPerBond, int** bondAtoms, ThreadPool& threads) {
    this->numBonds = numBonds;
    this->numAtomsPerBond = numAtomsPerBond;
    this->bondAtoms = bondAtoms;
    this->threads = &threads;
    int numThreads = threads.getNumThreads();
    int targetBondsPerThread = numBonds/numThreads;
    
    // Record the bonds that include each atom.
    
    vector<set<int> > atomBonds(numAtoms);
    for (int bond = 0; bond < numBonds; bond++) {
        for (int i = 0; i < numAtomsPerBond; i++)
            atomBonds[bondAtoms[bond][i]].insert(bond);
    }
    
    // Divide bonds into groups.
    
    vector<int> atomThread(numAtoms, -1);
    vector<int> bondThread(numBonds, -1);
    threadBonds.resize(numThreads);
    int numProcessed = 0;
    int thread = 0;
    list<int> candidateBonds;
    while (thread < numThreads) {
        // Find the next unassigned bond.
        
        while (numProcessed < numBonds && bondThread[numProcessed] != -1)
            numProcessed++;
        if (numProcessed == numBonds)
            break; // We've gone through the whole list of bonds.
        
        // See if this bond can be assigned to this thread.
        
        if (!canAssignBond(numProcessed, thread, atomThread)) {
            numProcessed++;
            continue;
        }
        
        // Assign this bond to the thread.
        
        assignBond(numProcessed++, thread, atomThread, bondThread, atomBonds, candidateBonds);
        
        // Assign additional bonds that have been identified as involving atoms assigned to this thread.
        
        while (!candidateBonds.empty() && threadBonds[thread].size() < targetBondsPerThread) {
            int bond = *candidateBonds.begin();
            if (bondThread[bond] == -1 && canAssignBond(bond, thread, atomThread))
                assignBond(bond, thread, atomThread, bondThread, atomBonds, candidateBonds);
            candidateBonds.pop_front();
        }
        
        // If we have assigned enough bonds to this thread, move on to the next one.
        
        if (threadBonds[thread].size() >= targetBondsPerThread) {
            candidateBonds.clear();
            thread++;
        }
    }
    
    // Look through the remaining bonds and see whether any of them can be assigned.
    
    candidateBonds.clear();
    for (int bond = 0; bond < numBonds; bond++) {
        if (bondThread[bond] == -1) {
            // See whether this bond can be assigned to a thread.
            
            bool canAssign = true;
            int assignment = -1;
            for (int i = 0; i < numAtomsPerBond; i++) {
                int thread = atomThread[bondAtoms[bond][i]];
                if (thread == -1 || thread == assignment)
                    continue;
                if (assignment == -1)
                    assignment = thread;
                else {
                    canAssign = false;
                    break;
                }
            }
            if (canAssign) {
                // Assign this bond to a thread.
                
                if (assignment == -1)
                    assignment = numThreads-1;
                assignBond(bond, assignment, atomThread, bondThread, atomBonds, candidateBonds);
            }
            else {
                // Add it to the list of "extra" bonds.
                
                extraBonds.push_back(bond);
            }
        }
    }
}

bool CpuBondForce::canAssignBond(int bond, int thread, vector<int>& atomThread) {
    for (int i = 0; i < numAtomsPerBond; i++) {
        int atom = bondAtoms[bond][i];
        if (atomThread[atom] != -1 && atomThread[atom] != thread)
            return false;
    }
    return true;
}

void CpuBondForce::assignBond(int bond, int thread, vector<int>& atomThread, vector<int>& bondThread, vector<set<int> >& atomBonds, list<int>& candidateBonds) {
    // Assign the bond to a thread.
    
    bondThread[bond] = thread;
    threadBonds[thread].push_back(bond);
    
    // Mark every atom in this bond as also belonging to the thread, and add all of their
    // bonds to the list of candidates.
    
    for (int i = 0; i < numAtomsPerBond; i++) {
        int& atom = atomThread[bondAtoms[bond][i]];
        if (atom == thread)
            continue;
        if (atom != -1)
            throw OpenMMException("CpuBondForce: Internal error: atoms assigned to threads incorrectly");
        atom = thread;
        for (set<int>::const_iterator iter = atomBonds[atom].begin(); iter != atomBonds[atom].end(); ++iter)
            candidateBonds.push_back(*iter);
    }
}

void CpuBondForce::calculateForce(vector<Vec3>& atomCoordinates, double** parameters, vector<Vec3>& forces, 
        double* totalEnergy, ReferenceBondIxn& referenceBondIxn) {
    // Have the worker threads compute their forces.
    
<<<<<<< HEAD
    vector<double> threadEnergy(threads->getNumThreads(), 0);
    ComputeForceTask task(*this, atomCoordinates, parameters, forces, threadEnergy, totalEnergy, referenceBondIxn);
    threads->execute(task);
=======
    vector<RealOpenMM> threadEnergy(threads->getNumThreads(), 0);
    threads->execute([&] (ThreadPool& threads, int threadIndex) {
        RealOpenMM* energy = (totalEnergy == NULL ? NULL : &threadEnergy[threadIndex]);
        threadComputeForce(threads, threadIndex, atomCoordinates, parameters, forces, energy, referenceBondIxn);
    });
>>>>>>> b84e22ba
    threads->waitForThreads();
    
    // Compute any "extra" bonds.
    
    for (int i = 0; i < extraBonds.size(); i++) {
        int bond = extraBonds[i];
        referenceBondIxn.calculateBondIxn(bondAtoms[bond], atomCoordinates, parameters[bond], forces, totalEnergy, NULL);
    }

    // Compute the total energy.
    
    if (totalEnergy != NULL)
        for (int i = 0; i < threads->getNumThreads(); i++)
            *totalEnergy += threadEnergy[i];
}

void CpuBondForce::threadComputeForce(ThreadPool& threads, int threadIndex, vector<Vec3>& atomCoordinates, double** parameters, vector<Vec3>& forces, 
            double* totalEnergy, ReferenceBondIxn& referenceBondIxn) {
    vector<int>& bonds = threadBonds[threadIndex];
    int numBonds = bonds.size();
    for (int i = 0; i < numBonds; i++) {
        int bond = bonds[i];
        referenceBondIxn.calculateBondIxn(bondAtoms[bond], atomCoordinates, parameters[bond], forces, totalEnergy, NULL);
    }
}<|MERGE_RESOLUTION|>--- conflicted
+++ resolved
@@ -35,28 +35,6 @@
 using namespace OpenMM;
 using namespace std;
 
-<<<<<<< HEAD
-class CpuBondForce::ComputeForceTask : public ThreadPool::Task {
-public:
-    ComputeForceTask(CpuBondForce& owner, vector<Vec3>& atomCoordinates, double** parameters, vector<Vec3>& forces, 
-        vector<double>& threadEnergy, double* totalEnergy, ReferenceBondIxn& referenceBondIxn) : owner(owner), atomCoordinates(atomCoordinates),
-        parameters(parameters), forces(forces), threadEnergy(threadEnergy), totalEnergy(totalEnergy), referenceBondIxn(referenceBondIxn) {
-    }
-    void execute(ThreadPool& threads, int threadIndex) {
-        double* energy = (totalEnergy == NULL ? NULL : &threadEnergy[threadIndex]);
-        owner.threadComputeForce(threads, threadIndex, atomCoordinates, parameters, forces, energy, referenceBondIxn);
-    }
-    CpuBondForce& owner;
-    vector<Vec3>& atomCoordinates;
-    double** parameters;
-    vector<Vec3>& forces;
-    vector<double>& threadEnergy;
-    double* totalEnergy;
-    ReferenceBondIxn& referenceBondIxn;
-};
-
-=======
->>>>>>> b84e22ba
 CpuBondForce::CpuBondForce() {
 }
 
@@ -190,17 +168,11 @@
         double* totalEnergy, ReferenceBondIxn& referenceBondIxn) {
     // Have the worker threads compute their forces.
     
-<<<<<<< HEAD
     vector<double> threadEnergy(threads->getNumThreads(), 0);
-    ComputeForceTask task(*this, atomCoordinates, parameters, forces, threadEnergy, totalEnergy, referenceBondIxn);
-    threads->execute(task);
-=======
-    vector<RealOpenMM> threadEnergy(threads->getNumThreads(), 0);
     threads->execute([&] (ThreadPool& threads, int threadIndex) {
-        RealOpenMM* energy = (totalEnergy == NULL ? NULL : &threadEnergy[threadIndex]);
+        double* energy = (totalEnergy == NULL ? NULL : &threadEnergy[threadIndex]);
         threadComputeForce(threads, threadIndex, atomCoordinates, parameters, forces, energy, referenceBondIxn);
     });
->>>>>>> b84e22ba
     threads->waitForThreads();
     
     // Compute any "extra" bonds.
