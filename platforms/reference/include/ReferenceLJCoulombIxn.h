--- conflicted
+++ resolved
@@ -40,17 +40,10 @@
       bool ewald;
       bool pme, ljpme;
       const OpenMM::NeighborList* neighborList;
-<<<<<<< HEAD
       OpenMM::Vec3 periodicBoxVectors[3];
       double cutoffDistance, switchingDistance;
       double krf, crf;
-      double alphaEwald;
-=======
-      OpenMM::RealVec periodicBoxVectors[3];
-      RealOpenMM cutoffDistance, switchingDistance;
-      RealOpenMM krf, crf;
-      RealOpenMM alphaEwald, alphaDispersionEwald;
->>>>>>> b84e22ba
+      double alphaEwald, alphaDispersionEwald;
       int numRx, numRy, numRz;
       int meshDim[3], dispersionMeshDim[3];
 
@@ -153,15 +146,9 @@
          @param gridSize the dimensions of the mesh
 
          --------------------------------------------------------------------------------------- */
-<<<<<<< HEAD
       
       void setUsePME(double alpha, int meshSize[3]);
       
-=======
-
-      void setUsePME(RealOpenMM alpha, int meshSize[3]);
-
-
       /**---------------------------------------------------------------------------------------
 
          Set the force to use Particle-Mesh Ewald (PME) summation for dispersion.
@@ -171,9 +158,8 @@
 
          --------------------------------------------------------------------------------------- */
 
-      void setUseLJPME(RealOpenMM dalpha, int dmeshSize[3]);
-
->>>>>>> b84e22ba
+      void setUseLJPME(double dalpha, int dmeshSize[3]);
+
       /**---------------------------------------------------------------------------------------
       
          Calculate LJ Coulomb pair ixn
